--- conflicted
+++ resolved
@@ -115,11 +115,7 @@
         for item in self.__devices.values():
             item.join()
 
-<<<<<<< HEAD
-    def get_monitoring_data(self, requested_records: int) -> Dict[str, List[Any]]:
-=======
-    def get_monitoring_data(self) -> List[Dict[str, Any]]:
->>>>>>> b2b2a5d5
+    def get_monitoring_data(self) -> Dict[str, List[Any]]:
         '''
         Returns latest collected data from all devices.
         Device's data can be anything, depending on the device itself.
