--- conflicted
+++ resolved
@@ -1,4 +1,3 @@
-<<<<<<< HEAD
 # This file is part of Octopus Sensing <https://octopus-sensing.nastaran-saffar.me/>
 # Copyright © Zahra Saffaryazdi 2020
 #
@@ -14,8 +13,6 @@
 # If not, see <https://www.gnu.org/licenses/>.
 
 import time
-=======
->>>>>>> 02b17ec3
 import datetime
 import threading
 import cv2
